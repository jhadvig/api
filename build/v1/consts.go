package v1

// annotations
const (
	// BuildAnnotation is an annotation that identifies a Pod as being for a Build
	BuildAnnotation = "openshift.io/build.name"

	// BuildConfigAnnotation is an annotation that identifies the BuildConfig that a Build was created from
	BuildConfigAnnotation = "openshift.io/build-config.name"

	// BuildCloneAnnotation is an annotation whose value is the name of the build this build was cloned from
	BuildCloneAnnotation = "openshift.io/build.clone-of"

	// BuildNumberAnnotation is an annotation whose value is the sequential number for this Build
	BuildNumberAnnotation = "openshift.io/build.number"

	// BuildPodNameAnnotation is an annotation whose value is the name of the pod running this build
	BuildPodNameAnnotation = "openshift.io/build.pod-name"

	// BuildJenkinsStatusJSONAnnotation is an annotation holding the Jenkins status information
	BuildJenkinsStatusJSONAnnotation = "openshift.io/jenkins-status-json"

	// BuildJenkinsLogURLAnnotation is an annotation holding a link to the raw Jenkins build console log
	BuildJenkinsLogURLAnnotation = "openshift.io/jenkins-log-url"

	// BuildJenkinsConsoleLogURLAnnotation is an annotation holding a link to the Jenkins build console log (including Jenkins chrome wrappering)
	BuildJenkinsConsoleLogURLAnnotation = "openshift.io/jenkins-console-log-url"

	// BuildJenkinsBlueOceanLogURLAnnotation is an annotation holding a link to the Jenkins build console log via the Jenkins BlueOcean UI Plugin
	BuildJenkinsBlueOceanLogURLAnnotation = "openshift.io/jenkins-blueocean-log-url"

	// BuildJenkinsBuildURIAnnotation is an annotation holding a link to the Jenkins build
	BuildJenkinsBuildURIAnnotation = "openshift.io/jenkins-build-uri"

	// BuildSourceSecretMatchURIAnnotationPrefix is a prefix for annotations on a Secret which indicate a source URI against which the Secret can be used
	BuildSourceSecretMatchURIAnnotationPrefix = "build.openshift.io/source-secret-match-uri-"

	// BuildConfigPausedAnnotation is an annotation that marks a BuildConfig as paused.
	// New Builds cannot be instantiated from a paused BuildConfig.
	BuildConfigPausedAnnotation = "openshift.io/build-config.paused"
)

// labels
const (
	// BuildConfigLabel is the key of a Build label whose value is the ID of a BuildConfig
	// on which the Build is based. NOTE: The value for this label may not contain the entire
	// BuildConfig name because it will be truncated to maximum label length.
	BuildConfigLabel = "openshift.io/build-config.name"

	// BuildLabel is the key of a Pod label whose value is the Name of a Build which is run.
	// NOTE: The value for this label may not contain the entire Build name because it will be
	// truncated to maximum label length.
	BuildLabel = "openshift.io/build.name"

	// BuildRunPolicyLabel represents the start policy used to start the build.
	BuildRunPolicyLabel = "openshift.io/build.start-policy"

	// BuildConfigLabelDeprecated was used as BuildConfigLabel before adding namespaces.
	// We keep it for backward compatibility.
	BuildConfigLabelDeprecated = "buildconfig"
)

const (
	// StatusReasonError is a generic reason for a build error condition.
	StatusReasonError StatusReason = "Error"

	// StatusReasonCannotCreateBuildPodSpec is an error condition when the build
	// strategy cannot create a build pod spec.
	StatusReasonCannotCreateBuildPodSpec StatusReason = "CannotCreateBuildPodSpec"

	// StatusReasonCannotCreateBuildPod is an error condition when a build pod
	// cannot be created.
	StatusReasonCannotCreateBuildPod StatusReason = "CannotCreateBuildPod"

	// StatusReasonInvalidOutputReference is an error condition when the build
	// output is an invalid reference.
	StatusReasonInvalidOutputReference StatusReason = "InvalidOutputReference"

	// StatusReasonInvalidImageReference is an error condition when the build
	// references an invalid image.
	StatusReasonInvalidImageReference StatusReason = "InvalidImageReference"

	// StatusReasonCancelBuildFailed is an error condition when cancelling a build
	// fails.
	StatusReasonCancelBuildFailed StatusReason = "CancelBuildFailed"

	// StatusReasonBuildPodDeleted is an error condition when the build pod is
	// deleted before build completion.
	StatusReasonBuildPodDeleted StatusReason = "BuildPodDeleted"

	// StatusReasonExceededRetryTimeout is an error condition when the build has
	// not completed and retrying the build times out.
	StatusReasonExceededRetryTimeout StatusReason = "ExceededRetryTimeout"

	// StatusReasonMissingPushSecret indicates that the build is missing required
	// secret for pushing the output image.
	// The build will stay in the pending state until the secret is created, or the build times out.
	StatusReasonMissingPushSecret StatusReason = "MissingPushSecret"

	// StatusReasonPostCommitHookFailed indicates the post-commit hook failed.
	StatusReasonPostCommitHookFailed StatusReason = "PostCommitHookFailed"

	// StatusReasonPushImageToRegistryFailed indicates that an image failed to be
	// pushed to the registry.
	StatusReasonPushImageToRegistryFailed StatusReason = "PushImageToRegistryFailed"

	// StatusReasonPullBuilderImageFailed indicates that we failed to pull the
	// builder image.
	StatusReasonPullBuilderImageFailed StatusReason = "PullBuilderImageFailed"

	// StatusReasonFetchSourceFailed indicates that fetching the source of the
	// build has failed.
	StatusReasonFetchSourceFailed StatusReason = "FetchSourceFailed"

	// StatusReasonFetchImageContentFailed indicates that the fetching of an image and extracting
	// its contents for inclusion in the build has failed.
	StatusReasonFetchImageContentFailed StatusReason = "FetchImageContentFailed"

	// StatusReasonManageDockerfileFailed indicates that the set up of the Dockerfile for the build
	// has failed.
	StatusReasonManageDockerfileFailed StatusReason = "ManageDockerfileFailed"

	// StatusReasonInvalidContextDirectory indicates that the supplied
	// contextDir does not exist
	StatusReasonInvalidContextDirectory StatusReason = "InvalidContextDirectory"

	// StatusReasonCancelledBuild indicates that the build was cancelled by the
	// user.
	StatusReasonCancelledBuild StatusReason = "CancelledBuild"

	// StatusReasonDockerBuildFailed indicates that the container image build strategy has
	// failed.
	StatusReasonDockerBuildFailed StatusReason = "DockerBuildFailed"

	// StatusReasonBuildPodExists indicates that the build tried to create a
	// build pod but one was already present.
	StatusReasonBuildPodExists StatusReason = "BuildPodExists"

	// StatusReasonNoBuildContainerStatus indicates that the build failed because the
	// the build pod has no container statuses.
	StatusReasonNoBuildContainerStatus StatusReason = "NoBuildContainerStatus"

	// StatusReasonFailedContainer indicates that the pod for the build has at least
	// one container with a non-zero exit status.
	StatusReasonFailedContainer StatusReason = "FailedContainer"

	// StatusReasonUnresolvableEnvironmentVariable indicates that an error occurred processing
	// the supplied options for environment variables in the build strategy environment
	StatusReasonUnresolvableEnvironmentVariable StatusReason = "UnresolvableEnvironmentVariable"

	// StatusReasonGenericBuildFailed is the reason associated with a broad
	// range of build failures.
	StatusReasonGenericBuildFailed StatusReason = "GenericBuildFailed"

	// StatusReasonOutOfMemoryKilled indicates that the build pod was killed for its memory consumption
	StatusReasonOutOfMemoryKilled StatusReason = "OutOfMemoryKilled"

	// StatusReasonCannotRetrieveServiceAccount is the reason associated with a failure
	// to look up the service account associated with the BuildConfig.
	StatusReasonCannotRetrieveServiceAccount StatusReason = "CannotRetrieveServiceAccount"

	// StatusReasonBuildPodEvicted is the reason a build fails due to the build pod being evicted
	// from its node
	StatusReasonBuildPodEvicted StatusReason = "BuildPodEvicted"
)

<<<<<<< HEAD
// env vars
// WhitelistEnvVarNames is a list of special env vars allows s2i containers
var WhitelistEnvVarNames = []string{"BUILD_LOGLEVEL", "GIT_SSL_NO_VERIFY", "LANG",
	"HTTP_PROXY", "HTTPS_PROXY", "NO_PROXY",
	"http_proxy", "https_proxy", "no_proxy"}
=======
// WhitelistEnvVarNames is a list of environment variable names that are allowed to be specified
// in a buildconfig and merged into the created build pods, the code for this is located in
// openshift/openshift-controller-manager
var WhitelistEnvVarNames = []string{"BUILD_LOGLEVEL", "GIT_SSL_NO_VERIFY", "GIT_LFS_SKIP_SMUDGE", "HTTP_PROXY", "HTTPS_PROXY", "LANG", "NO_PROXY"}
>>>>>>> 2ea16bba

// env vars
const (

	// CustomBuildStrategyBaseImageKey is the environment variable that indicates the base image to be used when
	// performing a custom build, if needed.
	CustomBuildStrategyBaseImageKey = "OPENSHIFT_CUSTOM_BUILD_BASE_IMAGE"

	// AllowedUIDs is an environment variable that contains ranges of UIDs that are allowed in
	// Source builder images
	AllowedUIDs = "ALLOWED_UIDS"
	// DropCapabilities is an environment variable that contains a list of capabilities to drop when
	// executing a Source build
	DropCapabilities = "DROP_CAPS"
)

// keys inside of secrets and configmaps
const (
	// WebHookSecretKey is the key used to identify the value containing the webhook invocation
	// secret within a secret referenced by a webhook trigger.
	WebHookSecretKey = "WebHookSecretKey"

	// RegistryConfKey is the ConfigMap key for the build pod's registry configuration file.
	RegistryConfKey = "registries.conf"

	// SignaturePolicyKey is the ConfigMap key for the build pod's image signature policy file.
	SignaturePolicyKey = "policy.json"

	// ServiceCAKey is the ConfigMap key for the service signing certificate authority mounted into build pods.
	ServiceCAKey = "service-ca.crt"
)<|MERGE_RESOLUTION|>--- conflicted
+++ resolved
@@ -164,18 +164,11 @@
 	StatusReasonBuildPodEvicted StatusReason = "BuildPodEvicted"
 )
 
-<<<<<<< HEAD
-// env vars
-// WhitelistEnvVarNames is a list of special env vars allows s2i containers
-var WhitelistEnvVarNames = []string{"BUILD_LOGLEVEL", "GIT_SSL_NO_VERIFY", "LANG",
-	"HTTP_PROXY", "HTTPS_PROXY", "NO_PROXY",
-	"http_proxy", "https_proxy", "no_proxy"}
-=======
 // WhitelistEnvVarNames is a list of environment variable names that are allowed to be specified
 // in a buildconfig and merged into the created build pods, the code for this is located in
 // openshift/openshift-controller-manager
-var WhitelistEnvVarNames = []string{"BUILD_LOGLEVEL", "GIT_SSL_NO_VERIFY", "GIT_LFS_SKIP_SMUDGE", "HTTP_PROXY", "HTTPS_PROXY", "LANG", "NO_PROXY"}
->>>>>>> 2ea16bba
+var WhitelistEnvVarNames = []string{"BUILD_LOGLEVEL", "GIT_SSL_NO_VERIFY", "GIT_LFS_SKIP_SMUDGE", "LANG",
+	"HTTP_PROXY", "HTTPS_PROXY", "NO_PROXY", "http_proxy", "https_proxy", "no_proxy"}
 
 // env vars
 const (
